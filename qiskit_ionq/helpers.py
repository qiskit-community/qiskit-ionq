# This code is part of Qiskit.
#
# (C) Copyright IBM 2017, 2018.
#
# This code is licensed under the Apache License, Version 2.0. You may
# obtain a copy of this license in the LICENSE.txt file in the root directory
# of this source tree or at http://www.apache.org/licenses/LICENSE-2.0.
#
# Any modifications or derivative works of this code must retain this
# copyright notice, and modified files need to carry a notice indicating
# that they have been altered from the originals.

# Copyright 2020 IonQ, Inc. (www.ionq.com)
#
# Licensed under the Apache License, Version 2.0 (the "License");
# you may not use this file except in compliance with the License.
# You may obtain a copy of the License at
#
#   http://www.apache.org/licenses/LICENSE-2.0
#
# Unless required by applicable law or agreed to in writing, software
# distributed under the License is distributed on an "AS IS" BASIS,
# WITHOUT WARRANTIES OR CONDITIONS OF ANY KIND, either express or implied.
# See the License for the specific language governing permissions and
# limitations under the License.

"""
Helper methods for mapping Qiskit classes
to IonQ REST API compatible values.
"""

import json
import gzip
import base64
import platform
import warnings

from qiskit import __version__ as qiskit_terra_version
from qiskit.circuit import controlledgate as q_cgates
from qiskit.circuit.library import standard_gates as q_gates

# Use this to get version instead of __version__ to avoid circular dependency.
from importlib_metadata import version
from qiskit_ionq.constants import ErrorMitigation
from . import exceptions


# the qiskit gates that the IonQ backend can serialize to our IR
# not the actual hardware basis gates for the system — we do our own transpilation pass.
# also not an exact/complete list of the gates IonQ's backend takes
#   by name — please refer to IonQ docs for that.
ionq_basis_gates = [
    "ccx",
    "ch",
    "cnot",
    "cp",
    "crx",
    "cry",
    "crz",
    "csx",
    "cx",
    "cy",
    "cz",
    "h",
    "i",
    "id",
    "mcp",
    "mcphase",
    "mct",
    "mcx",
    "mcx_gray",
    "measure",
    "p",
    "rx",
    "rxx",
    "ry",
    "ryy",
    "rz",
    "rzz",
    "s",
    "sdg",
    "swap",
    "sx",
    "sxdg",
    "t",
    "tdg",
    "toffoli",
    "x",
    "y",
    "z",
]

ionq_api_aliases = {
    q_gates.p.CPhaseGate: "cz",
    q_gates.sx.CSXGate: "cv",
    q_gates.p.MCPhaseGate: "cz",
    q_gates.x.CCXGate: "cx",  # just one C for all mcx
    q_gates.x.C3XGate: "cx",  # just one C for all mcx
    q_gates.x.C4XGate: "cx",  # just one C for all mcx
    q_gates.x.MCXGate: "cx",  # just one C for all mcx
    q_gates.x.MCXGrayCode: "cx",  # just one C for all mcx
    q_gates.t.TdgGate: "ti",
    q_gates.p.PhaseGate: "z",
    q_gates.RXXGate: "xx",
    q_gates.RYYGate: "yy",
    q_gates.RZZGate: "zz",
    q_gates.s.SdgGate: "si",
    q_gates.sx.SXGate: "v",
    q_gates.sx.SXdgGate: "vi",
}

multi_target_uncontrolled_gates = (
    q_gates.SwapGate,
    q_gates.RXXGate,
    q_gates.RYYGate,
    q_gates.RZZGate,
)

# https://ionq.com/docs/getting-started-with-native-gates
ionq_native_basis_gates = [
    "gpi",  # TODO All single qubit gates can transpile into GPI/GPI2
    "gpi2",
    "ms",  # Pairwise MS gate
]

# Each language corresponds to a different set of basis gates.
GATESET_MAP = {
    "qis": ionq_basis_gates,
    "native": ionq_native_basis_gates,
}


def qiskit_circ_to_ionq_circ(input_circuit, gateset="qis"):
    """Build a circuit in IonQ's instruction format from qiskit instructions.

    .. ATTENTION:: This function ignores the following compiler directives:
       * ``barrier``

    Parameters:
        input_circuit (:class:`qiskit.circuit.QuantumCircuit`): A Qiskit quantum circuit.
        gateset (string): Set of gates to target. It can be QIS (required transpilation pass in
          IonQ backend, which is sent standard gates) or native (only IonQ native gates are
          allowed, in the future we may provide transpilation to these gates in Qiskit).

    Raises:
        IonQGateError: If an unsupported instruction is supplied.
        IonQMidCircuitMeasurementError: If a mid-circuit measurement is detected.

    Returns:
        list[dict]: A list of instructions in a converted dict format.
        int: The number of measurements.
        dict: The measurement map from qubit number to classical bit number.
    """
    compiler_directives = ["barrier"]
    output_circuit = []
    num_meas = 0
    meas_map = [None] * len(input_circuit.clbits)
    for instruction, qargs, cargs in input_circuit.data:
        # Don't process compiler directives.
        instruction_name = instruction.name
        if instruction_name in compiler_directives:
            continue

        # Don't process measurement instructions.
        if instruction_name == "measure":
            meas_map[input_circuit.clbits.index(cargs[0])] = input_circuit.qubits.index(
                qargs[0]
            )
            num_meas += 1
            continue

        # serialized identity gate is a no-op
        if isinstance(instruction, q_gates.i.IGate):
            continue

        # Raise out for instructions we don't support.
        if instruction_name not in GATESET_MAP[gateset]:
            raise exceptions.IonQGateError(instruction_name, gateset)

        # Process the instruction and convert.
        rotation = {}
        if len(instruction.params) > 0:
            if gateset == "qis" or len(instruction.params) == 1:
                # The float is here to cast Qiskit ParameterExpressions to numbers
                rotation = {
                    "rotation"
                    if gateset == "qis"
                    else "phase": float(instruction.params[0])
                }
            else:
                rotation = {
                    "phases": [float(t) for t in instruction.params[:2]],
                    "angle": instruction.params[2],
                }

        # Default conversion is simple, just gate & target(s).
        targets = [input_circuit.qubits.index(qargs[0])]
        if instruction_name == "ms":
            targets.append(input_circuit.qubits.index(qargs[1]))

        converted = (
            {"gate": instruction_name, "targets": targets}
            if instruction_name not in {"gpi", "gpi2"}
            else {
                "gate": instruction_name,
                "target": targets[0],
            }
        )

        # re-alias certain names
        if instruction.__class__ in ionq_api_aliases:
            new_name = ionq_api_aliases.get(instruction.__class__)
            converted["gate"] = new_name
            instruction_name = new_name

        # Make sure uncontrolled multi-targets use all qargs.
        if isinstance(instruction, multi_target_uncontrolled_gates):
            converted["targets"] = [
                input_circuit.qubits.index(qargs[0]),
                input_circuit.qubits.index(qargs[1]),
            ]

        # If this is a controlled gate, make sure to set control qubits.
        if isinstance(instruction, q_cgates.ControlledGate):
            gate = instruction_name[1:]  # trim the leading c
            controls = [input_circuit.qubits.index(qargs[0])]
            targets = [input_circuit.qubits.index(qargs[1])]
            # If this is a multi-control, use more than one qubit.
            if instruction.num_ctrl_qubits > 1:
                controls = [
                    input_circuit.qubits.index(qargs[i])
                    for i in range(instruction.num_ctrl_qubits)
                ]
                targets = [
                    input_circuit.qubits.index(qargs[instruction.num_ctrl_qubits])
                ]
            if gate == "swap":
                # If this is a cswap, we have two targets:
                targets = [
                    input_circuit.qubits.index(qargs[-2]),
                    input_circuit.qubits.index(qargs[-1]),
                ]

            # Update converted gate values.
            converted.update(
                {
                    "gate": gate,
                    "controls": controls,
                    "targets": targets,
                }
            )

        # if there's a valid instruction after a measurement,
        if num_meas > 0:
            # see if any of the involved qubits have been measured,
            # and raise if so — no mid-circuit measurement!
            controls_and_targets = converted.get("targets", []) + converted.get(
                "controls", []
            )
            if any(i in meas_map for i in controls_and_targets):
                raise exceptions.IonQMidCircuitMeasurementError(
                    input_circuit.qubits.index(qargs[0]), instruction_name
                )

        output_circuit.append({**converted, **rotation})

    return output_circuit, num_meas, meas_map


def get_register_sizes_and_labels(registers):
    """Returns a tuple of sizes and labels in for a given register

    Args:
        registers (list): A list of of qiskit registers.

    Returns:
        tuple: A list of sizes and labels for the provided list of registers.
    """
    sizes = []
    labels = []

    for register in registers:
        for index, _ in enumerate(register):
            # we actually don't need to know anything about the bit itself, just its position
            size = [register.name, register.size]
            label = [register.name, index]

            if size not in sizes:
                sizes.append(size)

            labels.append(label)

    return sizes, labels


# slightly goofy workaround to account for the fact that IonQ's "arbitrary" metadata field
# only takes string KV pairs with value max length 400
# so we try and pack it down into a more-compressed string format
# and raise if it's still too long
# TODO: make this behavior a little nicer (dict metadata) on IonQ side; fix here when we do
def compress_dict_to_metadata_string(metadata_dict):  # pylint: disable=invalid-name
    """
    Convert a dict to a compact string format (dumped, gzipped, base64 encoded)
    for storing in IonQ API metadata

    Parameters:
        metadata_dict (dict): a dict with metadata relevant to building the results
            object on a returned job.

    Returns:
        str: encoded string

    Raises:
        IonQMetadataStringError: If the base64 encoded `json.dumps`'d dict is
            greater than 400 characters.
    """
    serialized = json.dumps(metadata_dict)
    compressed = gzip.compress(serialized.encode("utf-8"))
    encoded = base64.b64encode(compressed)
    encoded_string = encoded.decode()
    encoded_string_length = len(encoded_string)
    if encoded_string_length > 400:  # 400 char is an IonQ API limitation
        raise exceptions.IonQMetadataStringError(encoded_string_length)
    return encoded_string


def decompress_metadata_string_to_dict(input_string):  # pylint: disable=invalid-name
    """
    Convert compact string format (dumped, gzipped, base64 encoded) from
    IonQ API metadata back into a dict relevant to building the results object
    on a returned job.

    Parameters:
        input_string (str): compressed string format of metadata dict

    Returns:
        dict: decompressed metadata dict
    """
    if input_string is None:
        return None
    encoded = input_string.encode()
    decoded = base64.b64decode(encoded)
    decompressed = gzip.decompress(decoded)
    return json.loads(decompressed)


def qiskit_to_ionq(
    circuit, backend, passed_args=None, extra_query_params=None, extra_metadata=None
):
    """Convert a Qiskit circuit to a IonQ compatible dict.

    Parameters:
        circuit (:class:`qiskit.circuit.QuantumCircuit`): A Qiskit quantum circuit.
        backend (:class:`qiskit_ionq.IonQBackend`): The IonQ backend.
        passed_args (dict): Dictionary containing additional passed arguments, eg. shots.
        extra_query_params (dict): Specify any parameters to include in the request
        extra_metadata (dict): Specify any additional metadata to include.

    Returns:
        str: A string / JSON-serialized dictionary with IonQ API compatible values.
    """
    passed_args = passed_args or {}
<<<<<<< HEAD
    ionq_circs = []
    if len(circuit) > 1:
        for circ in circuit:
            ionq_circ, _, meas_map = qiskit_circ_to_ionq_circ(circ, backend.gateset())
            ionq_circs.append(ionq_circ)
    else:
        ionq_circs, _, meas_map = qiskit_circ_to_ionq_circ(circuit, backend.gateset())
    circuit = circuit[0]
=======
    extra_query_params = extra_query_params or {}
    extra_metadata = extra_metadata or {}
    ionq_circ, _, meas_map = qiskit_circ_to_ionq_circ(circuit, backend.gateset())
>>>>>>> 8e12262c
    creg_sizes, clbit_labels = get_register_sizes_and_labels(circuit.cregs)
    qreg_sizes, qubit_labels = get_register_sizes_and_labels(circuit.qregs)
    qiskit_header = compress_dict_to_metadata_string(
        {
            "memory_slots": circuit.num_clbits,  # int
            "global_phase": circuit.global_phase,  # float
            "n_qubits": circuit.num_qubits,  # int
            "name": circuit.name,  # str
            # list of [str, int] tuples cardinality memory_slots
            "creg_sizes": creg_sizes,
            # list of [str, int] tuples cardinality memory_slots
            "clbit_labels": clbit_labels,
            # list of [str, int] tuples cardinality num_qubits
            "qreg_sizes": qreg_sizes,
            # list of [str, int] tuples cardinality num_qubits
            "qubit_labels": qubit_labels,
        }
    )

    target = backend.name()[5:] if backend.name().startswith("ionq") else backend.name()
    if target == "qpu":
        target = "qpu.harmony"  # todo default to cheapest available option
        warnings.warn(
            "The ionq_qpu backend is deprecated. Defaulting to ionq_qpu.harmony.",
            DeprecationWarning,
            stacklevel=2,
        )
    ionq_json = {
        "target": target,
        "shots": passed_args.get("shots"),
        "name": circuit.name,
        "input": {
            "format": "ionq.circuit.v0",
            "gateset": backend.gateset(),
            "qubits": circuit.num_qubits,
            "circuits": ionq_circs,
        },
        "registers": {"meas_mapped": meas_map} if meas_map else {},
        # store a couple of things we'll need later for result formatting
        "metadata": {
            "shots": str(passed_args.get("shots")),
            "sampler_seed": str(passed_args.get("sampler_seed")),
            "qiskit_header": qiskit_header,
        },
    }
    if target == "simulator":
        ionq_json["noise"] = {
            "model": passed_args.get("noise_model") or backend.options.noise_model,
            "seed": backend.options.sampler_seed,
        }
    ionq_json.update(extra_query_params)
    # merge circuit and extra metadata
    ionq_json["metadata"].update(extra_metadata)
    settings = passed_args.get("job_settings") or None
    if settings is not None:
        ionq_json["settings"] = settings
    error_mitigation = passed_args.get("error_mitigation")
    if error_mitigation and isinstance(error_mitigation, ErrorMitigation):
        ionq_json["error_mitigation"] = error_mitigation.value
    return json.dumps(ionq_json)


def get_user_agent():
    """Generates the user agent string which is helpful in identifying
    different tools in the internet. Valid user-agent ionq_client header that
    indicates the request is from qiskit_ionq along with the system, os,
    python,libraries details.

    Returns:
        str: A string of generated user agent.
    """
    # from qiskit_ionq import __version__ as qiskit_ionq_version

    os_string = f"os/{platform.system()}"
    provider_version_string = f"qiskit-ionq/{version('qiskit_ionq')}"
    qiskit_terra_version_string = f"qiskit-terra/{qiskit_terra_version}"
    python_version_string = f"python/{platform.python_version()}"
    return (
        f"{provider_version_string} "
        f"({qiskit_terra_version_string}) {os_string} "
        f"({python_version_string})"
    )


__all__ = [
    "qiskit_to_ionq",
    "qiskit_circ_to_ionq_circ",
    "compress_dict_to_metadata_string",
    "decompress_metadata_string_to_dict",
    "get_user_agent",
]<|MERGE_RESOLUTION|>--- conflicted
+++ resolved
@@ -360,7 +360,9 @@
         str: A string / JSON-serialized dictionary with IonQ API compatible values.
     """
     passed_args = passed_args or {}
-<<<<<<< HEAD
+    extra_query_params = extra_query_params or {}
+    extra_metadata = extra_metadata or {}
+
     ionq_circs = []
     if len(circuit) > 1:
         for circ in circuit:
@@ -369,11 +371,6 @@
     else:
         ionq_circs, _, meas_map = qiskit_circ_to_ionq_circ(circuit, backend.gateset())
     circuit = circuit[0]
-=======
-    extra_query_params = extra_query_params or {}
-    extra_metadata = extra_metadata or {}
-    ionq_circ, _, meas_map = qiskit_circ_to_ionq_circ(circuit, backend.gateset())
->>>>>>> 8e12262c
     creg_sizes, clbit_labels = get_register_sizes_and_labels(circuit.cregs)
     qreg_sizes, qubit_labels = get_register_sizes_and_labels(circuit.qregs)
     qiskit_header = compress_dict_to_metadata_string(
