--- conflicted
+++ resolved
@@ -379,13 +379,8 @@
     ionq_json = {
         "target": target,
         "shots": passed_args.get("shots"),
-<<<<<<< HEAD
         "input": {
             "format": "ionq.circuit.v0",
-=======
-        "name": circuit.name,
-        "body": {
->>>>>>> bfccd552
             "gateset": backend.gateset(),
             "qubits": circuit.num_qubits,
             "circuit": ionq_circ,
@@ -400,11 +395,7 @@
     }
     if target == "simulator":
         ionq_json["noise"] = {
-<<<<<<< HEAD
-            "model": backend.options.noise_model,
-=======
             "model": passed_args.get("noise_model") or backend.options.noise_model,
->>>>>>> bfccd552
             "seed": backend.options.sampler_seed,
         }
     settings = passed_args.get("job_settings") or None
