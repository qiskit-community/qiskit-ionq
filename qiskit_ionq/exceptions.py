# This code is part of Qiskit.
#
# (C) Copyright IBM 2017, 2018.
#
# This code is licensed under the Apache License, Version 2.0. You may
# obtain a copy of this license in the LICENSE.txt file in the root directory
# of this source tree or at http://www.apache.org/licenses/LICENSE-2.0.
#
# Any modifications or derivative works of this code must retain this
# copyright notice, and modified files need to carry a notice indicating
# that they have been altered from the originals.

# Copyright 2020 IonQ, Inc. (www.ionq.com)
#
# Licensed under the Apache License, Version 2.0 (the "License");
# you may not use this file except in compliance with the License.
# You may obtain a copy of the License at
#
#   http://www.apache.org/licenses/LICENSE-2.0
#
# Unless required by applicable law or agreed to in writing, software
# distributed under the License is distributed on an "AS IS" BASIS,
# WITHOUT WARRANTIES OR CONDITIONS OF ANY KIND, either express or implied.
# See the License for the specific language governing permissions and
# limitations under the License.

"""Exceptions for the IonQ Provider."""
<<<<<<< HEAD
from __future__  import annotations
=======
from __future__ import annotations

from typing import Literal
>>>>>>> 01604518

import json.decoder as jd

import requests

from qiskit.exceptions import QiskitError
from qiskit.providers import JobError, JobTimeoutError


class IonQError(QiskitError):
    """Base class for errors raised by an IonQProvider."""

    def __str__(self) -> str:
        return f"{self.__class__.__name__}({self.message!r})"

    def __repr__(self) -> str:
        return repr(str(self))


class IonQCredentialsError(IonQError):
    """Errors generated from bad credentials or config"""


class IonQClientError(IonQError):
    """Errors that arise from unexpected behavior while using IonQClient."""


class IonQRetriableError(IonQError):
    """Errors that do not indicate a failure related to the request, and can be retried."""

    def __init__(self, cause):
        self._cause = cause
        super().__init__(getattr(cause, "message", "Unknown error"))


# pylint: disable=no-member


# https://support.cloudflare.com/hc/en-us/articles/115003014512-4xx-Client-Error
# "Cloudflare will generate and serve a 409 response for a Error 1001: DNS Resolution Error."
# We may want to condition on the body as well, to allow for some GET requests to return 409 in
# the future.
_RETRIABLE_FOR_GETS = {requests.codes.conflict}
# Retriable regardless of the source
# Handle 52x responses from cloudflare.
# See https://support.cloudflare.com/hc/en-us/articles/115003011431/
_RETRIABLE_STATUS_CODES = {
    requests.codes.internal_server_error,
    requests.codes.bad_gateway,
    requests.codes.service_unavailable,
    *list(range(520, 530)),
}
# pylint: enable=no-member


def _is_retriable(method, code):
    return code in _RETRIABLE_STATUS_CODES or (
        method == "GET" and code in _RETRIABLE_FOR_GETS
    )


class IonQAPIError(IonQError):
    """Base exception for fatal API errors.

    Attributes:
        status_code(int): An HTTP response status code.
        error_type(str): An error type string from the IonQ REST API.
    """

    @classmethod
    def raise_for_status(cls, response) -> IonQAPIError:
        """Raise an instance of the exception class from an API response object if needed.
        Args:
            response (:class:`Response <requests.Response>`): An IonQ REST API response.

        Raises:
            IonQAPIError: instance of `cls` with error detail from `response`.
            IonQRetriableError:  instance of `cls` with error detail from `response`."""
        status_code = response.status_code
        if status_code == 200:
            return None
        res = cls.from_response(response)
        if _is_retriable(response.request.method, status_code):
            raise IonQRetriableError(res)
        raise res

    @classmethod
    def from_response(cls, response: requests.Response) -> IonQAPIError:
        """Raise an instance of the exception class from an API response object.

        Args:
            response (:class:`Response <requests.Response>`): An IonQ REST API response.

        Returns:
            IonQAPIError: instance of `cls` with error detail from `response`.

        """
        # TODO: Pending API changes will cleanup this error logic:
        status_code = response.status_code
        headers = response.headers
        body = response.text
        try:
            response_json = response.json()
        except jd.JSONDecodeError:
            response_json = {"invalid_json": response.text}
        # Defaults, if items cannot be extracted from the response.
        error_type = "internal_error"
        message = "No error details provided."
        if "code" in response_json:
            # { "code": <int>, "message": <str> }
            message = response_json.get("message") or message
        elif "statusCode" in response_json:
            # { "statusCode": <int>, "error": <str>, "message": <str> }
            message = response_json.get("message") or message
            error_type = response_json.get("error") or error_type
        elif "error" in response_json:
            # { "error": { "type": <str>, "message: <str> } }
            error_data = response_json.get("error")
            message = error_data.get("message") or message
            error_type = error_data.get("type") or error_type
        return cls(message, status_code, headers, body, error_type)

    def __init__(self, message, status_code, headers, body, error_type):
        super().__init__(message)
        self.status_code = status_code
        self.headers = headers
        self.body = body
        self.error_type = error_type

    def __str__(self):
        return (
            f"{self.__class__.__name__}("
            f"message={self.message!r},"
            f"status_code={self.status_code!r},"
            f"headers={self.headers},"
            f"body={self.body},"
            f"error_type={self.error_type!r})"
        )


class IonQBackendError(IonQError):
    """Errors generated from improper usage of IonQBackend objects."""


class IonQJobError(IonQError, JobError):
    """Errors generated from improper usage of IonQJob objects."""


class IonQJobFailureError(IonQError, JobError):
    """Errors generated from jobs that fail on the API side."""


class IonQJobStateError(IonQError, JobError):
    """Errors generated from attempting to do something to a job that its state would not allow"""


class IonQGateError(IonQError, JobError):
    """Errors generated from invalid gate defs

    Attributes:
        gate_name: The name of the gate which caused this error.
    """

<<<<<<< HEAD
    def __init__(self, gate_name: str, gateset):
=======
    def __init__(self, gate_name: str, gateset: Literal["qis", "native"]):
>>>>>>> 01604518
        self.gate_name = gate_name
        self.gateset = gateset
        super().__init__(
            (
                f"gate '{gate_name}' is not supported on the '{gateset}' IonQ backends. "
                "Please use the qiskit.transpile method, manually rewrite to remove the gate, "
                "or change the gateset selection as appropriate."
            )
        )

    def __repr__(self):
        return f"{self.__class__.__name__}(gate_name={self.gate_name!r}, gateset={self.gateset!r})"


class IonQMidCircuitMeasurementError(IonQError, JobError):
    """Errors generated from attempting mid-circuit measurement, which is not supported.
    Measurement must come after all instructions.

    Attributes:
        qubit_index: The qubit index to be measured mid-circuit
    """

    def __init__(self, qubit_index: int, gate_name: str):
        self.qubit_index = qubit_index
        self.gate_name = gate_name
        super().__init__(
            f"Attempting to put '{gate_name}' after a measurement on qubit {qubit_index}. "
            "Mid-circuit measurement is not supported."
        )

    def __str__(self):
        kwargs = f"qubit_index={self.qubit_index!r}, gate_name={self.gate_name!r}"
        return f"{self.__class__.__name__}({kwargs})"


class IonQJobTimeoutError(IonQError, JobTimeoutError):
    """Errors generated from job timeouts"""


__all__ = [
    "IonQError",
    "IonQCredentialsError",
    "IonQClientError",
    "IonQAPIError",
    "IonQBackendError",
    "IonQJobError",
    "IonQGateError",
    "IonQMidCircuitMeasurementError",
    "IonQJobTimeoutError",
]<|MERGE_RESOLUTION|>--- conflicted
+++ resolved
@@ -25,13 +25,9 @@
 # limitations under the License.
 
 """Exceptions for the IonQ Provider."""
-<<<<<<< HEAD
-from __future__  import annotations
-=======
 from __future__ import annotations
 
 from typing import Literal
->>>>>>> 01604518
 
 import json.decoder as jd
 
@@ -195,11 +191,7 @@
         gate_name: The name of the gate which caused this error.
     """
 
-<<<<<<< HEAD
-    def __init__(self, gate_name: str, gateset):
-=======
     def __init__(self, gate_name: str, gateset: Literal["qis", "native"]):
->>>>>>> 01604518
         self.gate_name = gate_name
         self.gateset = gateset
         super().__init__(
